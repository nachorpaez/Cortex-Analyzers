{
<<<<<<< HEAD
    "name": "PassiveTotal_Ssl_Certificate_History",
    "version": "2.0",
    "author": "CERT-BDF",
    "url": "https://github.com/CERT-BDF/Cortex-Analyzers",
    "license": "AGPL-V3",
    "description": "PassiveTotal SSL Certificate History Lookup.",
    "dataTypeList": ["hash", "ip"],
    "command": "PassiveTotal/passivetotal_analyzer.py",
    "baseConfig": "PassiveTotal",
    "config": {
        "service": "ssl_certificate_history"
    },
    "configurationItems": [
    {
      "name": "check_tlp",
      "description": "Define if the analyzer should check TLP of data before running",
      "type": "boolean",
      "multi": false,
      "required": true,
      "defaultValue": true
    },
    {
      "name": "max_tlp",
      "description": "Define the maximum TLP level autorized",
      "type": "number",
      "multi": false,
      "required": true,
      "defaultValue": 1
    },
    {
      "name": "username",
      "description": "Define the username of the account used to connect the service",
      "type": "string",
      "multi": false,
      "required": true,
      "defaultValue": "username"
    },
=======
  "name": "PassiveTotal_Ssl_Certificate_History",
  "version": "2.0",
  "author": "CERT-BDF",
  "url": "https://github.com/TheHive-Project/Cortex-Analyzers",
  "license": "AGPL-V3",
  "description": "PassiveTotal SSL Certificate History Lookup.",
  "dataTypeList": ["hash", "ip"],
  "command": "PassiveTotal/passivetotal_analyzer.py",
  "baseConfig": "PassiveTotal",
  "config": {
    "service": "ssl_certificate_history"
  },
  "configurationItems": [
    {
      "name": "username",
      "description": "Define the username of the account used to connect the service",
      "type": "string",
      "multi": false,
      "required": true
    },
>>>>>>> 44c1413c
    {
      "name": "key",
      "description": "Define the API key to use to connect the service",
      "type": "string",
      "multi": false,
<<<<<<< HEAD
      "required": true,
      "defaultValue": "API key"
=======
      "required": true
>>>>>>> 44c1413c
    }
  ]
}<|MERGE_RESOLUTION|>--- conflicted
+++ resolved
@@ -1,18 +1,20 @@
 {
-<<<<<<< HEAD
-    "name": "PassiveTotal_Ssl_Certificate_History",
-    "version": "2.0",
-    "author": "CERT-BDF",
-    "url": "https://github.com/CERT-BDF/Cortex-Analyzers",
-    "license": "AGPL-V3",
-    "description": "PassiveTotal SSL Certificate History Lookup.",
-    "dataTypeList": ["hash", "ip"],
-    "command": "PassiveTotal/passivetotal_analyzer.py",
-    "baseConfig": "PassiveTotal",
-    "config": {
-        "service": "ssl_certificate_history"
-    },
-    "configurationItems": [
+  "name": "PassiveTotal_Ssl_Certificate_History",
+  "version": "2.0",
+  "author": "CERT-BDF",
+  "url": "https://github.com/TheHive-Project/Cortex-Analyzers",
+  "license": "AGPL-V3",
+  "description": "PassiveTotal SSL Certificate History Lookup.",
+  "dataTypeList": [
+    "hash",
+    "ip"
+  ],
+  "command": "PassiveTotal/passivetotal_analyzer.py",
+  "baseConfig": "PassiveTotal",
+  "config": {
+    "service": "ssl_certificate_history"
+  },
+  "configurationItems": [
     {
       "name": "check_tlp",
       "description": "Define if the analyzer should check TLP of data before running",
@@ -34,42 +36,14 @@
       "description": "Define the username of the account used to connect the service",
       "type": "string",
       "multi": false,
-      "required": true,
-      "defaultValue": "username"
-    },
-=======
-  "name": "PassiveTotal_Ssl_Certificate_History",
-  "version": "2.0",
-  "author": "CERT-BDF",
-  "url": "https://github.com/TheHive-Project/Cortex-Analyzers",
-  "license": "AGPL-V3",
-  "description": "PassiveTotal SSL Certificate History Lookup.",
-  "dataTypeList": ["hash", "ip"],
-  "command": "PassiveTotal/passivetotal_analyzer.py",
-  "baseConfig": "PassiveTotal",
-  "config": {
-    "service": "ssl_certificate_history"
-  },
-  "configurationItems": [
-    {
-      "name": "username",
-      "description": "Define the username of the account used to connect the service",
-      "type": "string",
-      "multi": false,
       "required": true
     },
->>>>>>> 44c1413c
     {
       "name": "key",
       "description": "Define the API key to use to connect the service",
       "type": "string",
       "multi": false,
-<<<<<<< HEAD
-      "required": true,
-      "defaultValue": "API key"
-=======
       "required": true
->>>>>>> 44c1413c
     }
   ]
 }
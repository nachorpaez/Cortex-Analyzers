--- conflicted
+++ resolved
@@ -1,14 +1,13 @@
 {
-<<<<<<< HEAD
   "name": "GreyNoise",
-  "version": "2.3",
+  "version": "3.0",
   "author": "Nclose",
   "url": "https://github.com/TheHive-Project/Cortex-Analyzers",
   "license": "APLv2",
   "description": "Determine whether an IP has known scanning activity using GreyNoise.",
   "dataTypeList": ["ip"],
   "baseConfig": "GreyNoise",
-  "command": "GreyNoise/greynoise.py",
+  "command": "GreyNoise/greynoisev3.py",
   "configurationItems": [
     {
       "name": "key",
@@ -16,30 +15,6 @@
       "type": "string",
       "multi": false,
       "required": false
-=======
-    "name": "GreyNoise",
-    "version": "3.0",
-    "author": "Nclose",
-    "url": "https://github.com/TheHive-Project/Cortex-Analyzers",
-    "license": "APLv2",
-    "description": "Determine whether an IP has known scanning activity using GreyNoise.",
-    "dataTypeList": ["ip"],
-    "baseConfig": "GreyNoise",
-    "command": "GreyNoise/greynoisev3.py",
-    "configurationItems": [
-      {
-        "name": "key",
-        "description": "API key for GreyNoise",
-        "type": "string",
-        "multi": false,
-        "required": false
-      }
-    ],
-    "config": {
-        "check_tlp": true,
-        "max_tlp": 2,
-        "auto_extract": false
->>>>>>> f3bca681
     }
   ],
   "config": {

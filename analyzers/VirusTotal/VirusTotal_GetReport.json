--- conflicted
+++ resolved
@@ -2,14 +2,15 @@
   "name": "VirusTotal_GetReport",
   "version": "3.0",
   "author": "CERT-BDF",
-<<<<<<< HEAD
-  "url": "https://github.com/CERT-BDF/Cortex-Analyzers",
-=======
   "url": "https://github.com/TheHive-Project/Cortex-Analyzers",
->>>>>>> 44c1413c
   "license": "AGPL-V3",
   "description": "Get the latest VirusTotal report for a file, hash, domain or an IP address.",
-  "dataTypeList": ["file", "hash", "domain", "ip"],
+  "dataTypeList": [
+    "file",
+    "hash",
+    "domain",
+    "ip"
+  ],
   "command": "VirusTotal/virustotal.py",
   "baseConfig": "VirusTotal",
   "config": {
@@ -17,7 +18,6 @@
   },
   "configurationItems": [
     {
-<<<<<<< HEAD
       "name": "check_tlp",
       "description": "Define if the analyzer should check TLP of data before running",
       "type": "boolean",
@@ -38,19 +38,9 @@
       "description": "API key for Virustotal",
       "type": "string",
       "multi": false,
-      "required": true,
-      "defaultValue": "<API key>"
-    },
-    {
-=======
-      "name": "key",
-      "description": "API key for Virustotal",
-      "type": "string",
-      "multi": false,
       "required": true
     },
     {
->>>>>>> 44c1413c
       "name": "polling_interval",
       "description": "Define time interval between two requests attempts for the report",
       "type": "number",

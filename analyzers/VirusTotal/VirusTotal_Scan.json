--- conflicted
+++ resolved
@@ -2,21 +2,19 @@
   "name": "VirusTotal_Scan",
   "version": "3.0",
   "author": "CERT-BDF",
-<<<<<<< HEAD
-  "url": "https://github.com/CERT-BDF/Cortex-Analyzers",
-=======
   "url": "https://github.com/TheHive-Project/Cortex-Analyzers",
->>>>>>> 44c1413c
   "license": "AGPL-V3",
   "description": "Use VirusTotal to scan a file or URL.",
-  "dataTypeList": ["file", "url"],
+  "dataTypeList": [
+    "file",
+    "url"
+  ],
   "baseConfig": "VirusTotal",
   "config": {
     "service": "scan"
   },
   "configurationItems": [
     {
-<<<<<<< HEAD
       "name": "check_tlp",
       "description": "Define if the analyzer should check TLP of data before running",
       "type": "boolean",
@@ -37,19 +35,9 @@
       "description": "API key for Virustotal",
       "type": "string",
       "multi": false,
-      "required": true,
-      "defaultValue": "<API key>"
-    },
-    {
-=======
-      "name": "key",
-      "description": "API key for Virustotal",
-      "type": "string",
-      "multi": false,
       "required": true
     },
     {
->>>>>>> 44c1413c
       "name": "polling_interval",
       "description": "Define time interval between two requests attempts for the report",
       "type": "number",

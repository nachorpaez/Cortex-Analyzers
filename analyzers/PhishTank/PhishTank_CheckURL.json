{
    "name": "PhishTank_CheckURL",
    "version": "2.1",
    "author": "Eric Capuano",
    "url": "https://github.com/TheHive-Project/Cortex-Analyzers",
    "license": "AGPL-V3",
    "description": "Use PhishTank to check if a URL is a verified phishing site.",
    "dataTypeList": ["url"],
    "command": "PhishTank/phishtank_checkurl.py",
    "baseConfig": "PhishTank",
<<<<<<< HEAD
    "config": {
        "service": "query"
    },
    "configurationItems": [
    {
      "name": "check_tlp",
      "description": "Define if the analyzer should check TLP of data before running",
      "type": "boolean",
      "multi": false,
      "required": true,
      "defaultValue": true
    },
    {
      "name": "max_tlp",
      "description": "Define the maximum TLP level autorized",
      "type": "number",
      "multi": false,
      "required": true,
      "defaultValue": 1
    },
    {
=======
    "command": "PhishTank/phishtank_checkurl.py",
    "configurationItems": [
    {
>>>>>>> 44c1413c
      "name": "key",
      "description": "Define the API Key",
      "type": "string",
      "multi": false,
<<<<<<< HEAD
      "required": true,
      "defaultValue": "API key"
=======
      "required": true
>>>>>>> 44c1413c
    }
  ]
}<|MERGE_RESOLUTION|>--- conflicted
+++ resolved
@@ -1,18 +1,19 @@
 {
-    "name": "PhishTank_CheckURL",
-    "version": "2.1",
-    "author": "Eric Capuano",
-    "url": "https://github.com/TheHive-Project/Cortex-Analyzers",
-    "license": "AGPL-V3",
-    "description": "Use PhishTank to check if a URL is a verified phishing site.",
-    "dataTypeList": ["url"],
-    "command": "PhishTank/phishtank_checkurl.py",
-    "baseConfig": "PhishTank",
-<<<<<<< HEAD
-    "config": {
-        "service": "query"
-    },
-    "configurationItems": [
+  "name": "PhishTank_CheckURL",
+  "version": "2.1",
+  "author": "Eric Capuano",
+  "url": "https://github.com/TheHive-Project/Cortex-Analyzers",
+  "license": "AGPL-V3",
+  "description": "Use PhishTank to check if a URL is a verified phishing site.",
+  "dataTypeList": [
+    "url"
+  ],
+  "command": "PhishTank/phishtank_checkurl.py",
+  "baseConfig": "PhishTank",
+  "config": {
+    "service": "query"
+  },
+  "configurationItems": [
     {
       "name": "check_tlp",
       "description": "Define if the analyzer should check TLP of data before running",
@@ -30,21 +31,11 @@
       "defaultValue": 1
     },
     {
-=======
-    "command": "PhishTank/phishtank_checkurl.py",
-    "configurationItems": [
-    {
->>>>>>> 44c1413c
       "name": "key",
       "description": "Define the API Key",
       "type": "string",
       "multi": false,
-<<<<<<< HEAD
-      "required": true,
-      "defaultValue": "API key"
-=======
       "required": true
->>>>>>> 44c1413c
     }
   ]
 }
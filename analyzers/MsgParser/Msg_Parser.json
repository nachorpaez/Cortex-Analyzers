--- conflicted
+++ resolved
@@ -1,20 +1,19 @@
 {
-<<<<<<< HEAD
-    "name": "Msg_Parser",
-    "version": "2.0",
-    "author": "CERT-BDF",
-    "url": "https://github.com/CERT-BDF/Cortex-Analyzers",
-    "license": "AGPL-V3",
-    "description": "Parse Outlook MSG files and extract the main artifacts.",
-    "dataTypeList": [
-        "file"
-    ],
-    "command": "MsgParser/parse.py",
-    "baseconfig":"Msg_Parser",
-    "config": {
-        "service": ""
-    },
-    "configurationItems": [
+  "name": "Msg_Parser",
+  "version": "2.0",
+  "author": "CERT-BDF",
+  "url": "https://github.com/CERT-BDF/Cortex-Analyzers",
+  "license": "AGPL-V3",
+  "description": "Parse Outlook MSG files and extract the main artifacts.",
+  "dataTypeList": [
+    "file"
+  ],
+  "command": "MsgParser/parse.py",
+  "baseconfig": "Msg_Parser",
+  "config": {
+    "service": ""
+  },
+  "configurationItems": [
     {
       "name": "check_tlp",
       "description": "Define if the analyzer should check TLP of data before running",
@@ -32,15 +31,4 @@
       "defaultValue": 3
     }
   ]
-=======
-  "name": "Msg_Parser",
-  "version": "2.0",
-  "author": "CERT-BDF",
-  "url": "https://github.com/TheHive-Project/Cortex-Analyzers",
-  "license": "AGPL-V3",
-  "description": "Parse Outlook MSG files and extract the main artifacts.",
-  "dataTypeList": ["file"],
-  "baseConfig": "MsgParser",
-  "command": "MsgParser/parse.py"
->>>>>>> 44c1413c
 }
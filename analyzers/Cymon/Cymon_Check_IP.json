{
<<<<<<< HEAD
  "name": "Cymon_Check_IP",
  "version": "2.0",
  "author": "Julian Gonzalez",
  "url": "https://github.com/ST2labs/Analyzers",
  "license": "AGPL-V3",
  "description": "Cymon.io Database Search / Report for IP",
  "dataTypeList": [
    "ip"
  ],
  "command": "Cymon/cymon_analyzer.py",
  "baseConfig": "Cymon",
  "config": {
    "check_tlp": true,
    "max_tlp": 1,
    "service": "Check_IP"
  },
  "configurationItems": [
    {
      "name": "key",
      "description": "API key for Cymon.io",
      "type": "string",
      "multi": false,
      "required": true
    }
  ]
=======
    "name": "Cymon_Check_IP",
    "version": "2.1",
    "author": "Julian Gonzalez",
    "url": "https://github.com/ST2labs/Analyzers",
    "license": "AGPL-V3",
    "description": "Check an IP addr against Cymon.io.",
    "dataTypeList": ["ip"],
    "command": "Cymon/cymon_analyzer.py",
    "baseConfig": "Cymon",
    "config": {
        "service": "Check_IP"
    },
    "configurationItems": [
        {
            "name": "key",
            "description": "API key for Cymon.io",
            "type": "string",
            "multi": false,
            "required": true
        }]
>>>>>>> 3d2249ca
}

<|MERGE_RESOLUTION|>--- conflicted
+++ resolved
@@ -1,19 +1,16 @@
 {
-<<<<<<< HEAD
   "name": "Cymon_Check_IP",
-  "version": "2.0",
+  "version": "2.1",
   "author": "Julian Gonzalez",
   "url": "https://github.com/ST2labs/Analyzers",
   "license": "AGPL-V3",
-  "description": "Cymon.io Database Search / Report for IP",
+  "description": "Check an IP addr against Cymon.io.",
   "dataTypeList": [
     "ip"
   ],
   "command": "Cymon/cymon_analyzer.py",
   "baseConfig": "Cymon",
   "config": {
-    "check_tlp": true,
-    "max_tlp": 1,
     "service": "Check_IP"
   },
   "configurationItems": [
@@ -25,27 +22,5 @@
       "required": true
     }
   ]
-=======
-    "name": "Cymon_Check_IP",
-    "version": "2.1",
-    "author": "Julian Gonzalez",
-    "url": "https://github.com/ST2labs/Analyzers",
-    "license": "AGPL-V3",
-    "description": "Check an IP addr against Cymon.io.",
-    "dataTypeList": ["ip"],
-    "command": "Cymon/cymon_analyzer.py",
-    "baseConfig": "Cymon",
-    "config": {
-        "service": "Check_IP"
-    },
-    "configurationItems": [
-        {
-            "name": "key",
-            "description": "API key for Cymon.io",
-            "type": "string",
-            "multi": false,
-            "required": true
-        }]
->>>>>>> 3d2249ca
 }
 

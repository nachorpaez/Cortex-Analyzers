{
<<<<<<< HEAD
    "name": "CuckooSandbox_Url_Analysis",
    "version": "1.0",
    "author": "Andrea Garavaglia, LDO-CERT",
    "url": "https://github.com/garanews/Cortex-Analyzers",
    "license": "AGPL-V3",
    "description": "Cuckoo Sandbox URL analysis.",
    "dataTypeList": ["url"],
    "command": "CuckooSandbox/cuckoosandbox_analyzer.py",
    "baseConfig": "CuckooSandbox",
    "config": {
        "service": "url_analysis"
    },
    "configurationItems": [
    {
      "name": "check_tlp",
      "description": "Define if the analyzer should check TLP of data before running",
      "type": "boolean",
      "multi": false,
      "required": true,
      "defaultValue": true
    },
    {
      "name": "max_tlp",
      "description": "Define the maximum TLP level autorized",
      "type": "number",
      "multi": false,
      "required": true,
      "defaultValue": 1
    },
=======
  "name": "CuckooSandbox_Url_Analysis",
  "version": "1.0",
  "author": "Andrea Garavaglia, LDO-CERT",
  "url": "https://github.com/garanews/Cortex-Analyzers",
  "license": "AGPL-V3",
  "description": "Cuckoo Sandbox URL analysis.",
  "dataTypeList": ["url"],
  "command": "CuckooSandbox/cuckoosandbox_analyzer.py",
  "baseConfig": "CuckooSandbox",
  "configurationItems": [
>>>>>>> 44c1413c
    {
      "name": "url",
      "description": "URL",
      "type": "string",
      "multi": false,
<<<<<<< HEAD
      "required": true,
      "defaultValue": "url"
=======
      "required": true
>>>>>>> 44c1413c
    }
  ]

}<|MERGE_RESOLUTION|>--- conflicted
+++ resolved
@@ -1,18 +1,19 @@
 {
-<<<<<<< HEAD
-    "name": "CuckooSandbox_Url_Analysis",
-    "version": "1.0",
-    "author": "Andrea Garavaglia, LDO-CERT",
-    "url": "https://github.com/garanews/Cortex-Analyzers",
-    "license": "AGPL-V3",
-    "description": "Cuckoo Sandbox URL analysis.",
-    "dataTypeList": ["url"],
-    "command": "CuckooSandbox/cuckoosandbox_analyzer.py",
-    "baseConfig": "CuckooSandbox",
-    "config": {
-        "service": "url_analysis"
-    },
-    "configurationItems": [
+  "name": "CuckooSandbox_Url_Analysis",
+  "version": "1.0",
+  "author": "Andrea Garavaglia, LDO-CERT",
+  "url": "https://github.com/garanews/Cortex-Analyzers",
+  "license": "AGPL-V3",
+  "description": "Cuckoo Sandbox URL analysis.",
+  "dataTypeList": [
+    "url"
+  ],
+  "command": "CuckooSandbox/cuckoosandbox_analyzer.py",
+  "baseConfig": "CuckooSandbox",
+  "config": {
+    "service": "url_analysis"
+  },
+  "configurationItems": [
     {
       "name": "check_tlp",
       "description": "Define if the analyzer should check TLP of data before running",
@@ -29,30 +30,12 @@
       "required": true,
       "defaultValue": 1
     },
-=======
-  "name": "CuckooSandbox_Url_Analysis",
-  "version": "1.0",
-  "author": "Andrea Garavaglia, LDO-CERT",
-  "url": "https://github.com/garanews/Cortex-Analyzers",
-  "license": "AGPL-V3",
-  "description": "Cuckoo Sandbox URL analysis.",
-  "dataTypeList": ["url"],
-  "command": "CuckooSandbox/cuckoosandbox_analyzer.py",
-  "baseConfig": "CuckooSandbox",
-  "configurationItems": [
->>>>>>> 44c1413c
     {
       "name": "url",
       "description": "URL",
       "type": "string",
       "multi": false,
-<<<<<<< HEAD
-      "required": true,
-      "defaultValue": "url"
-=======
       "required": true
->>>>>>> 44c1413c
     }
   ]
-
 }
{
<<<<<<< HEAD
    "name": "CuckooSandbox_File_Analysis_Inet",
    "version": "1.0",
    "author": "Andrea Garavaglia, LDO-CERT",
    "url": "https://github.com/garanews/Cortex-Analyzers",
    "license": "AGPL-V3",
    "description": "Cuckoo Sandbox file analysis with Internet access.",
    "dataTypeList": ["file"],
    "command": "CuckooSandbox/cuckoosandbox_analyzer.py",
    "baseConfig": "CuckooSandbox",
    "config": {
        "service": "file_analysis"
    },
    "configurationItems": [
    {
      "name": "check_tlp",
      "description": "Define if the analyzer should check TLP of data before running",
      "type": "boolean",
      "multi": false,
      "required": true,
      "defaultValue": true
    },
    {
      "name": "max_tlp",
      "description": "Define the maximum TLP level autorized",
      "type": "number",
      "multi": false,
      "required": true,
      "defaultValue": 1
    },
=======
  "name": "CuckooSandbox_File_Analysis_Inet",
  "version": "1.0",
  "author": "Andrea Garavaglia, LDO-CERT",
  "url": "https://github.com/garanews/Cortex-Analyzers",
  "license": "AGPL-V3",
  "description": "Cuckoo Sandbox file analysis with Internet access.",
  "dataTypeList": ["file"],
  "command": "CuckooSandbox/cuckoosandbox_analyzer.py",
  "baseConfig": "CuckooSandbox",
  "configurationItems": [
>>>>>>> 44c1413c
    {
      "name": "url",
      "description": "URL",
      "type": "string",
      "multi": false,
<<<<<<< HEAD
      "required": true,
      "defaultValue": "url"
=======
      "required": true
>>>>>>> 44c1413c
    }
  ]
}<|MERGE_RESOLUTION|>--- conflicted
+++ resolved
@@ -1,5 +1,4 @@
 {
-<<<<<<< HEAD
     "name": "CuckooSandbox_File_Analysis_Inet",
     "version": "1.0",
     "author": "Andrea Garavaglia, LDO-CERT",
@@ -13,45 +12,28 @@
         "service": "file_analysis"
     },
     "configurationItems": [
-    {
-      "name": "check_tlp",
-      "description": "Define if the analyzer should check TLP of data before running",
-      "type": "boolean",
-      "multi": false,
-      "required": true,
-      "defaultValue": true
-    },
-    {
-      "name": "max_tlp",
-      "description": "Define the maximum TLP level autorized",
-      "type": "number",
-      "multi": false,
-      "required": true,
-      "defaultValue": 1
-    },
-=======
-  "name": "CuckooSandbox_File_Analysis_Inet",
-  "version": "1.0",
-  "author": "Andrea Garavaglia, LDO-CERT",
-  "url": "https://github.com/garanews/Cortex-Analyzers",
-  "license": "AGPL-V3",
-  "description": "Cuckoo Sandbox file analysis with Internet access.",
-  "dataTypeList": ["file"],
-  "command": "CuckooSandbox/cuckoosandbox_analyzer.py",
-  "baseConfig": "CuckooSandbox",
-  "configurationItems": [
->>>>>>> 44c1413c
-    {
-      "name": "url",
-      "description": "URL",
-      "type": "string",
-      "multi": false,
-<<<<<<< HEAD
-      "required": true,
-      "defaultValue": "url"
-=======
-      "required": true
->>>>>>> 44c1413c
-    }
-  ]
+      {
+        "name": "check_tlp",
+        "description": "Define if the analyzer should check TLP of data before running",
+        "type": "boolean",
+        "multi": false,
+        "required": true,
+        "defaultValue": true
+      },
+      {
+        "name": "max_tlp",
+        "description": "Define the maximum TLP level autorized",
+        "type": "number",
+        "multi": false,
+        "required": true,
+        "defaultValue": 1
+      },
+      {
+        "name": "url",
+        "description": "URL",
+        "type": "string",
+        "multi": false,
+        "required": true
+      }
+    ]
 }
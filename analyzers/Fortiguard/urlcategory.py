--- conflicted
+++ resolved
@@ -15,13 +15,8 @@
 
         if 'category' in raw:
             r = raw.get('category')
-<<<<<<< HEAD
-            value = "{}".format(r)
-            if r == "Malicious Websites":
-=======
             value = "\"{}\"".format(r)
             if r in self.get_param('config.malicious_categories', []):
->>>>>>> bfe9cf0d
                 level = "malicious"
             elif r in self.get_param('config.suspicious_categories', []):
                 level = "suspicious"

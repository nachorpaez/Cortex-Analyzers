{
<<<<<<< HEAD
    "name": "Fortiguard_URLCategory",
    "version": "2.0",
    "author": "Eric Capuano",
    "url": "https://github.com/CERT-BDF/Cortex-Analyzers",
    "license": "AGPL-V3",
    "dataTypeList": ["domain", "url"],
    "description": "Check the Fortiguard category of a URL or a domain.",
    "command": "Fortiguard/urlcategory.py",
    "baseConfig": "Fortiguard",
    "config": {
        "service": "query"
    },
    "configurationItems": [
    {
      "name": "check_tlp",
      "description": "Define if the analyzer should check TLP of data before running",
      "type": "boolean",
      "multi": false,
      "required": true,
      "defaultValue": true
    },
    {
      "name": "max_tlp",
      "description": "Define the maximum TLP level autorized",
      "type": "number",
      "multi": false,
      "required": true,
      "defaultValue": 1
    }
  ]

=======
  "name": "Fortiguard_URLCategory",
  "version": "2.0",
  "author": "Eric Capuano",
  "url": "https://github.com/TheHive-Project/Cortex-Analyzers",
  "license": "AGPL-V3",
  "dataTypeList": ["domain", "url"],
  "description": "Check the Fortiguard category of a URL or a domain.",
  "baseConfig": "Fortiguard",
  "command": "Fortiguard/urlcategory.py"
>>>>>>> 44c1413c
}<|MERGE_RESOLUTION|>--- conflicted
+++ resolved
@@ -1,18 +1,20 @@
 {
-<<<<<<< HEAD
-    "name": "Fortiguard_URLCategory",
-    "version": "2.0",
-    "author": "Eric Capuano",
-    "url": "https://github.com/CERT-BDF/Cortex-Analyzers",
-    "license": "AGPL-V3",
-    "dataTypeList": ["domain", "url"],
-    "description": "Check the Fortiguard category of a URL or a domain.",
-    "command": "Fortiguard/urlcategory.py",
-    "baseConfig": "Fortiguard",
-    "config": {
-        "service": "query"
-    },
-    "configurationItems": [
+  "name": "Fortiguard_URLCategory",
+  "version": "2.0",
+  "author": "Eric Capuano",
+  "url": "https://github.com/CERT-BDF/Cortex-Analyzers",
+  "license": "AGPL-V3",
+  "dataTypeList": [
+    "domain",
+    "url"
+  ],
+  "description": "Check the Fortiguard category of a URL or a domain.",
+  "command": "Fortiguard/urlcategory.py",
+  "baseConfig": "Fortiguard",
+  "config": {
+    "service": "query"
+  },
+  "configurationItems": [
     {
       "name": "check_tlp",
       "description": "Define if the analyzer should check TLP of data before running",
@@ -30,16 +32,4 @@
       "defaultValue": 1
     }
   ]
-
-=======
-  "name": "Fortiguard_URLCategory",
-  "version": "2.0",
-  "author": "Eric Capuano",
-  "url": "https://github.com/TheHive-Project/Cortex-Analyzers",
-  "license": "AGPL-V3",
-  "dataTypeList": ["domain", "url"],
-  "description": "Check the Fortiguard category of a URL or a domain.",
-  "baseConfig": "Fortiguard",
-  "command": "Fortiguard/urlcategory.py"
->>>>>>> 44c1413c
 }
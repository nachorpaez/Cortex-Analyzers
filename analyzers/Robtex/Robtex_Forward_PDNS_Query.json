--- conflicted
+++ resolved
@@ -4,17 +4,11 @@
   "author": "Nils Kuhnert",
   "url": "https://github.com/TheHive-Project/Cortex-Analyzers",
   "license": "AGPL-V3",
-<<<<<<< HEAD
-  "description": "Check domains/fqdns using the Robtex passive dns API",
+  "description": "Check domains and FQDNs using the Robtex passive DNS API.",
   "dataTypeList": [
     "domain",
     "fqdn"
   ],
-=======
-  "description": "Check domains and FQDNs using the Robtex passive DNS API.",
-  "dataTypeList": ["domain", "fqdn"],
-  "baseConfig": "Robtex",
->>>>>>> 3d2249ca
   "command": "Robtex/robtex.py",
   "baseConfig": "Robtex",
   "config": {

--- conflicted
+++ resolved
@@ -1,18 +1,20 @@
 {
-<<<<<<< HEAD
-    "name": "Robtex_Forward_PDNS_Query",
-    "version": "1.0",
-    "author": "Nils Kuhnert",
-    "url": "https://github.com/CERT-BDF/Cortex-Analyzers",
-    "license": "AGPL-V3",
-    "description": "Check domains/fqdns using the Robtex passive dns API",
-    "dataTypeList": ["domain", "fqdn"],
-    "command": "Robtex/robtex.py",
-    "baseConfig": "Robtex",
-    "config": {
-        "service": "fpdnsquery"
-    },
-    "configurationItems": [
+  "name": "Robtex_Forward_PDNS_Query",
+  "version": "1.0",
+  "author": "Nils Kuhnert",
+  "url": "https://github.com/TheHive-Project/Cortex-Analyzers",
+  "license": "AGPL-V3",
+  "description": "Check domains/fqdns using the Robtex passive dns API",
+  "dataTypeList": [
+    "domain",
+    "fqdn"
+  ],
+  "command": "Robtex/robtex.py",
+  "baseConfig": "Robtex",
+  "config": {
+    "service": "fpdnsquery"
+  },
+  "configurationItems": [
     {
       "name": "check_tlp",
       "description": "Define if the analyzer should check TLP of data before running",
@@ -30,18 +32,4 @@
       "defaultValue": 3
     }
   ]
-=======
-  "name": "Robtex_Forward_PDNS_Query",
-  "version": "1.0",
-  "author": "Nils Kuhnert",
-  "url": "https://github.com/TheHive-Project/Cortex-Analyzers",
-  "license": "AGPL-V3",
-  "description": "Check domains/fqdns using the Robtex passive dns API",
-  "dataTypeList": ["domain", "fqdn"],
-  "baseConfig": "Robtex",
-  "command": "Robtex/robtex.py",
-  "config": {
-    "service": "fpdnsquery"
-  }
->>>>>>> 44c1413c
 }
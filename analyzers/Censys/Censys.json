{
  "name": "Censys",
  "author": "Nils Kuhnert, CERT-Bund",
  "license": "AGPL-V3",
  "url": "https://github.com/BSI-CERT-Bund/censys-analyzer",
  "version": "1.0",
  "description": "Check IPs, certificate hashes or domains against censys.io.",
  "dataTypeList": ["ip", "hash", "domain"],
<<<<<<< HEAD
  "command": "Censys/censys_analyzer.py",
  "baseConfig": "Censys",
  "config": {},
  "configurationItems": [
  {
    "name": "check_tlp",
    "description": "Define if the analyzer should check TLP of data before running",
    "type": "boolean",
    "multi": false,
    "required": true,
    "defaultValue": false
  },
  {
    "name": "max_tlp",
    "description": "Define the maximum TLP level autorized",
    "type": "number",
    "multi": false,
    "required": true,
    "defaultValue": 3
  },
  {
    "name": "uuid",
    "description": "UID for Censys",
    "type": "string",
    "multi": false,
    "required": true,
    "defaultValue": "UUID"
  },
  {
    "name": "key",
    "description": "API key",
    "type": "string",
    "multi": false,
    "required": true,
    "defaultValue": "API key"
  }
]

=======
  "baseConfig": "Censys",
  "command": "Censys/censys_analyzer.py",
  "configurationItems": [
    {
      "name": "uuid",
      "description": "UID for Censys",
      "type": "string",
      "multi": false,
      "required": true
    },
    {
      "name": "key",
      "description": "API key",
      "type": "string",
      "multi": false,
      "required": true
    }
  ]
>>>>>>> 44c1413c
}<|MERGE_RESOLUTION|>--- conflicted
+++ resolved
@@ -6,63 +6,41 @@
   "version": "1.0",
   "description": "Check IPs, certificate hashes or domains against censys.io.",
   "dataTypeList": ["ip", "hash", "domain"],
-<<<<<<< HEAD
   "command": "Censys/censys_analyzer.py",
   "baseConfig": "Censys",
   "config": {},
   "configurationItems": [
-  {
-    "name": "check_tlp",
-    "description": "Define if the analyzer should check TLP of data before running",
-    "type": "boolean",
-    "multi": false,
-    "required": true,
-    "defaultValue": false
-  },
-  {
-    "name": "max_tlp",
-    "description": "Define the maximum TLP level autorized",
-    "type": "number",
-    "multi": false,
-    "required": true,
-    "defaultValue": 3
-  },
-  {
-    "name": "uuid",
-    "description": "UID for Censys",
-    "type": "string",
-    "multi": false,
-    "required": true,
-    "defaultValue": "UUID"
-  },
-  {
-    "name": "key",
-    "description": "API key",
-    "type": "string",
-    "multi": false,
-    "required": true,
-    "defaultValue": "API key"
-  }
-]
-
-=======
-  "baseConfig": "Censys",
-  "command": "Censys/censys_analyzer.py",
-  "configurationItems": [
+    {
+      "name": "check_tlp",
+      "description": "Define if the analyzer should check TLP of data before running",
+      "type": "boolean",
+      "multi": false,
+      "required": true,
+      "defaultValue": false
+    },
+    {
+      "name": "max_tlp",
+      "description": "Define the maximum TLP level autorized",
+      "type": "number",
+      "multi": false,
+      "required": true,
+      "defaultValue": 3
+    },
     {
       "name": "uuid",
       "description": "UID for Censys",
       "type": "string",
       "multi": false,
-      "required": true
+      "required": true,
+      "defaultValue": "UUID"
     },
     {
       "name": "key",
       "description": "API key",
       "type": "string",
       "multi": false,
-      "required": true
+      "required": true,
+      "defaultValue": "API key"
     }
   ]
->>>>>>> 44c1413c
 }
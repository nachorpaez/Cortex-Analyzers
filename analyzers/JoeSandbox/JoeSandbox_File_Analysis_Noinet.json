{
<<<<<<< HEAD
    "name": "JoeSandbox_File_Analysis_Noinet",
    "version": "2.0",
    "author": "CERT-BDF",
    "url": "https://github.com/CERT-BDF/Cortex-Analyzers",
    "license": "AGPL-V3",
    "description": "Joe Sandbox file analysis without Internet access.",
    "dataTypeList": ["file"],
    "command": "JoeSandbox/joesandbox_analyzer.py",
    "baseConfig": "JoeSandbox",
    "config": {
        "service": "file_analysis_noinet"
    },
    "configurationItems": [
    {
      "name": "check_tlp",
      "description": "Define if the analyzer should check TLP of data before running",
      "type": "boolean",
      "multi": false,
      "required": true,
      "defaultValue": true
    },
    {
      "name": "max_tlp",
      "description": "Define the maximum TLP level autorized",
      "type": "number",
      "multi": false,
      "required": true,
      "defaultValue": 3
    },
=======
  "name": "JoeSandbox_File_Analysis_Noinet",
  "version": "2.0",
  "author": "CERT-BDF",
  "url": "https://github.com/TheHive-Project/Cortex-Analyzers",
  "license": "AGPL-V3",
  "description": "Joe Sandbox file analysis without Internet access.",
  "dataTypeList": ["file"],
  "command": "JoeSandbox/joesandbox_analyzer.py",
  "baseConfig": "JoeSandbox",
  "config": {
      "service": "file_analysis_noinet"
  },
  "configurationItems": [
    {
      "name": "url",
      "description": "URL of JoeSandbox service",
      "type": "string",
      "multi": false,
      "required": true
    },
>>>>>>> 44c1413c
    {
      "name": "key",
      "description": "API key",
      "type": "string",
      "multi": false,
<<<<<<< HEAD
      "required": true,
      "defaultValue": "API Key"
=======
      "required": true
>>>>>>> 44c1413c
    },
    {
      "name": "analysistimeout",
      "description": "Analysis timeout (seconds)",
      "type": "number",
      "multi": false,
      "required": true,
      "defaultValue": 240
    }
  ]
}<|MERGE_RESOLUTION|>--- conflicted
+++ resolved
@@ -1,18 +1,19 @@
 {
-<<<<<<< HEAD
-    "name": "JoeSandbox_File_Analysis_Noinet",
-    "version": "2.0",
-    "author": "CERT-BDF",
-    "url": "https://github.com/CERT-BDF/Cortex-Analyzers",
-    "license": "AGPL-V3",
-    "description": "Joe Sandbox file analysis without Internet access.",
-    "dataTypeList": ["file"],
-    "command": "JoeSandbox/joesandbox_analyzer.py",
-    "baseConfig": "JoeSandbox",
-    "config": {
-        "service": "file_analysis_noinet"
-    },
-    "configurationItems": [
+  "name": "JoeSandbox_File_Analysis_Noinet",
+  "version": "2.0",
+  "author": "CERT-BDF",
+  "url": "https://github.com/TheHive-Project/Cortex-Analyzers",
+  "license": "AGPL-V3",
+  "description": "Joe Sandbox file analysis without Internet access.",
+  "dataTypeList": [
+    "file"
+  ],
+  "command": "JoeSandbox/joesandbox_analyzer.py",
+  "baseConfig": "JoeSandbox",
+  "config": {
+    "service": "file_analysis_noinet"
+  },
+  "configurationItems": [
     {
       "name": "check_tlp",
       "description": "Define if the analyzer should check TLP of data before running",
@@ -29,20 +30,6 @@
       "required": true,
       "defaultValue": 3
     },
-=======
-  "name": "JoeSandbox_File_Analysis_Noinet",
-  "version": "2.0",
-  "author": "CERT-BDF",
-  "url": "https://github.com/TheHive-Project/Cortex-Analyzers",
-  "license": "AGPL-V3",
-  "description": "Joe Sandbox file analysis without Internet access.",
-  "dataTypeList": ["file"],
-  "command": "JoeSandbox/joesandbox_analyzer.py",
-  "baseConfig": "JoeSandbox",
-  "config": {
-      "service": "file_analysis_noinet"
-  },
-  "configurationItems": [
     {
       "name": "url",
       "description": "URL of JoeSandbox service",
@@ -50,18 +37,12 @@
       "multi": false,
       "required": true
     },
->>>>>>> 44c1413c
     {
       "name": "key",
       "description": "API key",
       "type": "string",
       "multi": false,
-<<<<<<< HEAD
-      "required": true,
-      "defaultValue": "API Key"
-=======
       "required": true
->>>>>>> 44c1413c
     },
     {
       "name": "analysistimeout",

--- conflicted
+++ resolved
@@ -1,32 +1,34 @@
 {
-<<<<<<< HEAD
-    "name": "VMRay",
-    "license": "AGPL-V3",
-    "author": "Nils Kuhnert, CERT-Bund",
-    "url": "https://github.com/BSI-CERT-Bund/cortex-analyzers",
-    "version": "2.0",
-    "description": "VMRay Sandbox file analysis.",
-    "dataTypeList": ["hash", "file"],
-    "command": "VMRay/vmray.py",
-    "baseConfig": "VMRay",
-    "config": {
+  "name": "VMRay",
+  "license": "AGPL-V3",
+  "author": "Nils Kuhnert, CERT-Bund",
+  "url": "https://github.com/TheHive-Project/Cortex-Analyzers",
+  "version": "2.0",
+  "description": "VMRay Sandbox file analysis.",
+  "dataTypeList": [
+    "hash",
+    "file"
+  ],
+  "command": "VMRay/vmray.py",
+  "baseConfig": "VMRay",
+  "config": {
+  },
+  "configurationItems": [
+    {
+      "name": "check_tlp",
+      "description": "Define if the analyzer should check TLP of data before running",
+      "type": "boolean",
+      "multi": false,
+      "required": true,
+      "defaultValue": false
     },
-    "configurationItems": [
-      {
-        "name": "check_tlp",
-        "description": "Define if the analyzer should check TLP of data before running",
-        "type": "boolean",
-        "multi": false,
-        "required": true,
-        "defaultValue": false
-      },
-      {
-        "name": "max_tlp",
-        "description": "Define the maximum TLP level autorized",
-        "type": "number",
-        "multi": false,
-        "required": true,
-        "defaultValue": 1
+    {
+      "name": "max_tlp",
+      "description": "Define the maximum TLP level autorized",
+      "type": "number",
+      "multi": false,
+      "required": true,
+      "defaultValue": 1
     },
     {
       "name": "url",
@@ -36,36 +38,12 @@
       "required": true,
       "defaultValue": "url"
     },
-=======
-  "name": "VMRay",
-  "license": "AGPL-V3",
-  "author": "Nils Kuhnert, CERT-Bund",
-  "url": "https://github.com/BSI-CERT-Bund/cortex-analyzers",
-  "version": "2.0",
-  "description": "VMRay Sandbox file analysis.",
-  "dataTypeList": ["hash", "file"],
-  "command": "VMRay/vmray.py",
-  "baseConfig": "VMRay",
-  "configurationItems": [
-    {
-      "name": "url",
-      "description": "Define the URL of the service",
-      "type": "string",
-      "multi": false,
-      "required": true
-    },
->>>>>>> 44c1413c
     {
       "name": "key",
       "description": "Define the API key",
       "type": "string",
       "multi": false,
-<<<<<<< HEAD
-      "required": true,
-      "defaultValue": "API key"
-=======
       "required": true
->>>>>>> 44c1413c
     },
     {
       "name": "certpath",
@@ -83,10 +61,5 @@
       "required": false,
       "defaultValue": false
     }
-<<<<<<< HEAD
-
-    ]
-=======
   ]
->>>>>>> 44c1413c
 }